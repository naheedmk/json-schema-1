/*
 * Copyright (C) 2011 Everit Kft. (http://www.everit.org)
 *
 * Licensed under the Apache License, Version 2.0 (the "License");
 * you may not use this file except in compliance with the License.
 * You may obtain a copy of the License at
 *
 *         http://www.apache.org/licenses/LICENSE-2.0
 *
 * Unless required by applicable law or agreed to in writing, software
 * distributed under the License is distributed on an "AS IS" BASIS,
 * WITHOUT WARRANTIES OR CONDITIONS OF ANY KIND, either express or implied.
 * See the License for the specific language governing permissions and
 * limitations under the License.
 */
package org.everit.json.schema;

<<<<<<< HEAD
import org.json.JSONWriter;
=======
import com.sun.org.apache.xpath.internal.operations.Bool;
>>>>>>> 86115051

/**
 * Boolean schema validator.
 */
public class BooleanSchema extends Schema {

  /**
   * Builder class for {@link BooleanSchema}.
   */
  public static class Builder extends Schema.Builder<BooleanSchema> {

    @Override
    public BooleanSchema build() {
      return new BooleanSchema(this);
    }

  }

  public static final BooleanSchema INSTANCE = new BooleanSchema(builder());

  public static Builder builder() {
    return new Builder();
  }

  public BooleanSchema(final Builder builder) {
    super(builder);
  }

  @Override
  public void validate(final Object subject) {
    if (!(subject instanceof Boolean)) {
      throw new ValidationException(this, Boolean.class, subject);
    }
  }

  @Override
<<<<<<< HEAD
  void describePropertiesTo(final JSONWriter writer) {
    writer.key("type");
    writer.value("boolean");
  }

=======
  public boolean equals(Object o) {
    if (this == o) return true;
    if (o instanceof BooleanSchema) {
      BooleanSchema that = (BooleanSchema) o;
      return that.canEqual(this) && super.equals(that);
    } else {
      return false;
    }
  }

  @Override
  public int hashCode() {
    return super.hashCode();
  }

  @Override
  protected boolean canEqual(Object other) {
    return other instanceof BooleanSchema;
  }
>>>>>>> 86115051
}<|MERGE_RESOLUTION|>--- conflicted
+++ resolved
@@ -15,11 +15,7 @@
  */
 package org.everit.json.schema;
 
-<<<<<<< HEAD
 import org.json.JSONWriter;
-=======
-import com.sun.org.apache.xpath.internal.operations.Bool;
->>>>>>> 86115051
 
 /**
  * Boolean schema validator.
@@ -56,15 +52,16 @@
   }
 
   @Override
-<<<<<<< HEAD
   void describePropertiesTo(final JSONWriter writer) {
     writer.key("type");
     writer.value("boolean");
   }
 
-=======
-  public boolean equals(Object o) {
-    if (this == o) return true;
+  @Override
+  public boolean equals(final Object o) {
+    if (this == o) {
+      return true;
+    }
     if (o instanceof BooleanSchema) {
       BooleanSchema that = (BooleanSchema) o;
       return that.canEqual(this) && super.equals(that);
@@ -79,8 +76,7 @@
   }
 
   @Override
-  protected boolean canEqual(Object other) {
+  protected boolean canEqual(final Object other) {
     return other instanceof BooleanSchema;
   }
->>>>>>> 86115051
 }